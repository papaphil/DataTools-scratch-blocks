--- conflicted
+++ resolved
@@ -41,15 +41,9 @@
     "graceful-fs": "4.1.11",
     "json": "9.0.4",
     "rimraf": "2.6.2",
-<<<<<<< HEAD
-    "scratch-l10n": "^3.5.20190724160319",
-    "selenium-webdriver": "^4.0.0-alpha.1",
-    "transifex": "1.5.0",
-=======
     "scratch-l10n": "^3.7.20191219145348",
     "selenium-webdriver": "^4.0.0-alpha.1",
     "transifex": "1.6.6",
->>>>>>> 1f92f16f
     "travis-after-all": "1.4.4",
     "uglifyjs-webpack-plugin": "^1.2.5",
     "webpack": "^4.22.0",
