/**
 * @license
 * Visual Blocks Editor
 *
 * Copyright 2011 Google Inc.
 * https://developers.google.com/blockly/
 *
 * Licensed under the Apache License, Version 2.0 (the "License");
 * you may not use this file except in compliance with the License.
 * You may obtain a copy of the License at
 *
 *   http://www.apache.org/licenses/LICENSE-2.0
 *
 * Unless required by applicable law or agreed to in writing, software
 * distributed under the License is distributed on an "AS IS" BASIS,
 * WITHOUT WARRANTIES OR CONDITIONS OF ANY KIND, either express or implied.
 * See the License for the specific language governing permissions and
 * limitations under the License.
 */

/**
 * @fileoverview Toolbox from whence to create blocks.
 * @author fraser@google.com (Neil Fraser)
 */
'use strict';

goog.provide('Blockly.Toolbox');

goog.require('Blockly.Flyout');
goog.require('goog.dom');
goog.require('goog.events');
goog.require('goog.events.BrowserFeature');
goog.require('goog.html.SafeHtml');
goog.require('goog.html.SafeStyle');
goog.require('goog.math.Rect');
goog.require('goog.style');
goog.require('goog.ui.tree.TreeControl');
goog.require('goog.ui.tree.TreeNode');


/**
 * Class for a Toolbox.
 * Creates the toolbox's DOM.
 * @param {!Blockly.Workspace} workspace The workspace in which to create new
 *     blocks.
 * @constructor
 */
Blockly.Toolbox = function(workspace) {
  /**
   * @type {!Blockly.Workspace}
   * @private
   */
  this.workspace_ = workspace;

  /**
   * Whether toolbox categories should be represented by icons instead of text.
   * @type {boolean}
   * @private
   */
  this.iconic_ = false;

  /**
   * Is RTL vs LTR.
   * @type {boolean}
   */
  this.RTL = workspace.options.RTL;

  /**
   * Whether the toolbox should be laid out horizontally.
   * @type {boolean}
   * @private
   */
  this.horizontalLayout_ = workspace.options.horizontalLayout;

  /**
   * Position of the toolbox and flyout relative to the workspace.
   * @type {number}
   */
  this.toolboxPosition = workspace.options.toolboxPosition;

  if (this.horizontalLayout_) {
    this.CONFIG_['cssTreeRow'] =
        this.CONFIG_['cssTreeRow'] +
        (workspace.RTL ? ' blocklyHorizontalTreeRtl' : ' blocklyHorizontalTree');

    Blockly.Toolbox.TreeSeparator.CONFIG_['cssTreeRow'] =
        'blocklyTreeSeparatorHorizontal' +
        (workspace.RTL ? ' blocklyHorizontalTreeRtl' : ' blocklyHorizontalTree');
    this.CONFIG_['cssTreeIcon'] = '';
  }
};

/**
 * Width of the toolbox, which only changes in vertical layout.
 * @type {number}
 */
Blockly.Toolbox.prototype.width = 0;

/**
 * Height of the toolbox, which only changes in horizontal layout.
 * @type {number}
 */
Blockly.Toolbox.prototype.height = 0;

/**
 * The SVG group currently selected.
 * @type {SVGGElement}
 * @private
 */
Blockly.Toolbox.prototype.selectedOption_ = null;

/**
 * The tree node most recently selected.
 * @type {goog.ui.tree.BaseNode}
 * @private
 */
Blockly.Toolbox.prototype.lastCategory_ = null;

/**
 * Configuration constants for Closure's tree UI.
 * @type {Object.<string,*>}
 * @const
 * @private
 */
Blockly.Toolbox.prototype.CONFIG_ = {
  indentWidth: 19,
  cssRoot: 'blocklyTreeRoot',
  cssHideRoot: 'blocklyHidden',
  cssItem: '',
  cssTreeRow: 'blocklyTreeRow',
  cssItemLabel: 'blocklyTreeLabel',
  cssTreeIcon: 'blocklyTreeIcon',
  cssExpandedFolderIcon: 'blocklyTreeIconOpen',
  cssFileIcon: 'blocklyTreeIconNone',
  cssSelectedRow: 'blocklyTreeSelected'
};

/**
 * Initializes the toolbox.
 */
Blockly.Toolbox.prototype.init = function() {
  var workspace = this.workspace_;

  // Create an HTML container for the Toolbox menu.
  this.HtmlDiv = goog.dom.createDom('div', 'blocklyToolboxDiv');
  this.HtmlDiv.setAttribute('dir', workspace.RTL ? 'RTL' : 'LTR');
  document.body.appendChild(this.HtmlDiv);

  // Clicking on toolbar closes popups.
  Blockly.bindEvent_(this.HtmlDiv, 'mousedown', this,
      function(e) {
        if (Blockly.isRightButton(e) || e.target == this.HtmlDiv) {
          // Close flyout.
          Blockly.hideChaff(false);
        } else {
          // Just close popups.
          Blockly.hideChaff(true);
        }
      });
  var workspaceOptions = {
    disabledPatternId: workspace.options.disabledPatternId,
    parentWorkspace: workspace,
    RTL: workspace.RTL,
    horizontalLayout: workspace.horizontalLayout,
    toolboxPosition: workspace.options.toolboxPosition
  };

  /**
   * @type {!Blockly.Flyout}
   * @private
   */
  this.flyout_ = new Blockly.Flyout(workspaceOptions);
  goog.dom.insertSiblingAfter(this.flyout_.createDom(), workspace.svgGroup_);
  this.flyout_.init(workspace);
  this.flyout_.hide();

  this.CONFIG_['cleardotPath'] = workspace.options.pathToMedia + '1x1.gif';
  this.CONFIG_['cssCollapsedFolderIcon'] =
      'blocklyTreeIconClosed' + (this.RTL ? 'Rtl' : 'Ltr');
  var tree = new Blockly.Toolbox.TreeControl(this, this.CONFIG_);
  this.tree_ = tree;
  tree.setShowRootNode(false);
  tree.setShowLines(false);
  tree.setShowExpandIcons(false);
  tree.setSelectedItem(null);
  this.populate_(workspace.options.languageTree);
  tree.render(this.HtmlDiv);
  this.addColour_();
  this.position();
};

/**
 * Dispose of this toolbox.
 */
Blockly.Toolbox.prototype.dispose = function() {
  this.flyout_.dispose();
  this.tree_.dispose();
  goog.dom.removeNode(this.HtmlDiv);
  this.workspace_ = null;
  this.lastCategory_ = null;
};

/**
 * Move the toolbox to the edge.
 */
Blockly.Toolbox.prototype.position = function() {
  var treeDiv = this.HtmlDiv;
  if (!treeDiv) {
    // Not initialized yet.
    return;
  }
  var svg = this.workspace_.getParentSvg();
  var svgPosition = goog.style.getPageOffset(svg);
  var svgSize = Blockly.svgSize(svg);
  if (this.horizontalLayout_) {
    treeDiv.style.left = svgPosition.x + 'px';
    treeDiv.style.height = 'auto';
    treeDiv.style.width = svgSize.width + 'px';
    this.height = treeDiv.offsetHeight;
    if (this.toolboxPosition == Blockly.TOOLBOX_AT_TOP) {  // Top
      treeDiv.style.top = svgPosition.y + 'px';
      this.flyout_.setVerticalOffset(treeDiv.offsetHeight);
    } else {  // Bottom
      var topOfToolbox = svgPosition.y + svgSize.height;
      treeDiv.style.top = topOfToolbox + 'px';
      this.flyout_.setVerticalOffset(topOfToolbox);
    }
  } else {
    if (this.toolboxPosition == Blockly.TOOLBOX_AT_RIGHT) {  // Right
      treeDiv.style.left =
          (svgPosition.x + svgSize.width - treeDiv.offsetWidth) + 'px';
    } else { // Left
      treeDiv.style.left = svgPosition.x + 'px';
    }
    treeDiv.style.height = svgSize.height + 'px';
    treeDiv.style.top = svgPosition.y + 'px';
    this.width = treeDiv.offsetWidth;
    if (this.toolboxPosition == Blockly.TOOLBOX_AT_LEFT) {
      // For some reason the LTR toolbox now reports as 1px too wide.
      this.width -= 1;
    }
  }
  this.flyout_.position();
};

/**
 * Fill the toolbox with categories and blocks.
 * @param {Node} newTree DOM tree of blocks, or null.
 * @private
 */
Blockly.Toolbox.prototype.populate_ = function(newTree) {
  var rootOut = this.tree_;
  var that = this;
  rootOut.removeChildren();  // Delete any existing content.
  rootOut.blocks = [];
  var hasColours = false;
<<<<<<< HEAD
  function syncTrees(treeIn, treeOut, iconic, pathToMedia) {
=======
  function syncTrees(treeIn, treeOut) {
    var lastElement = null;
>>>>>>> d404fa8c
    for (var i = 0, childIn; childIn = treeIn.childNodes[i]; i++) {
      if (!childIn.tagName) {
        // Skip over text.
        continue;
      }
      switch (childIn.tagName.toUpperCase()) {
        case 'CATEGORY':
          if (iconic && childIn.getAttribute('icon')) {
             var childOut = rootOut.createNode(childIn.getAttribute('name'),
               pathToMedia + childIn.getAttribute('icon'));
           } else {
             var childOut = rootOut.createNode(childIn.getAttribute('name'), null);
           }
          childOut.blocks = [];
          if (that.horizontalLayout_) {
            treeOut.add(childOut);
          } else {
            treeOut.addChildAt(childOut, 0);
          }
          var custom = childIn.getAttribute('custom');
          if (custom) {
            // Variables and procedures are special dynamic categories.
            childOut.blocks = custom;
          } else {
            syncTrees(childIn, childOut, iconic, pathToMedia);
          }
          var colour = childIn.getAttribute('colour');
          if (goog.isString(colour)) {
            if (colour.match(/^#[0-9a-fA-F]{6}$/)) {
              childOut.hexColour = colour;
            } else {
              childOut.hexColour = Blockly.hueToRgb(colour);
            }
            hasColours = true;
          } else {
            childOut.hexColour = '';
          }
          if (childIn.getAttribute('expanded') == 'true') {
            if (childOut.blocks.length) {
              rootOut.setSelectedItem(childOut);
            }
            childOut.setExpanded(true);
          } else {
            childOut.setExpanded(false);
          }
          lastElement = childIn;
          break;
        case 'SEP':
<<<<<<< HEAD
          if (that.horizontalLayout_) {
            treeOut.add(new Blockly.Toolbox.TreeSeparator());
          } else {
            treeOut.addChildAt(new Blockly.Toolbox.TreeSeparator(), 0);
=======
          if (lastElement) {
            if (lastElement.tagName.toUpperCase() == 'CATEGORY') {
              // Separator between two categories.
              // <sep></sep>
              treeOut.add(new Blockly.Toolbox.TreeSeparator());
            } else {
              // Change the gap between two blocks.
              // <sep gap="36"></sep>
              // The default gap is 24, can be set larger or smaller.
              // Note that a deprecated method is to add a gap to a block.
              // <block type="math_arithmetic" gap="8"></block>
              var newGap = parseFloat(childIn.getAttribute('gap'));
              if (!isNaN(newGap)) {
                var oldGap = parseFloat(lastElement.getAttribute('gap'));
                var gap = isNaN(oldGap) ? newGap : oldGap + newGap;
                lastElement.setAttribute('gap', gap);
              }
            }
>>>>>>> d404fa8c
          }
          break;
        case 'BLOCK':
        case 'SHADOW':
          treeOut.blocks.push(childIn);
          lastElement = childIn;
          break;
      }
    }
  }
  syncTrees(newTree, this.tree_, this.iconic_, this.workspace_.options.pathToMedia);
  this.hasColours_ = hasColours;

  if (rootOut.blocks.length) {
    throw 'Toolbox cannot have both blocks and categories in the root level.';
  }

  // Fire a resize event since the toolbox may have changed width and height.
  Blockly.fireUiEvent(window, 'resize');
};

/**
 * Recursively add colours to this toolbox.
 * @param {Blockly.Toolbox.TreeNode} opt_tree Starting point of tree.
 *     Defaults to the root node.
 * @private
 */
Blockly.Toolbox.prototype.addColour_ = function(opt_tree) {
  var tree = opt_tree || this.tree_;
  var children = tree.getChildren();
  for (var i = 0, child; child = children[i]; i++) {
    var element = child.getRowElement();
    if (element) {
      if (this.hasColours_) {
        var border = '8px solid ' + (child.hexColour || '#ddd');
      } else {
        var border = 'none';
      }
      if (this.RTL) {
        element.style.borderRight = border;
      } else {
        element.style.borderLeft = border;
      }
    }
    this.addColour_(child);
  }
};

/**
 * Unhighlight any previously specified option.
 */
Blockly.Toolbox.prototype.clearSelection = function() {
  this.tree_.setSelectedItem(null);
};

/**
 * Return the deletion rectangle for this toolbar.
 * @return {goog.math.Rect} Rectangle in which to delete.
 */
Blockly.Toolbox.prototype.getClientRect = function() {
  // BIG_NUM is offscreen padding so that blocks dragged beyond the toolbox
  // area are still deleted.  Must be smaller than Infinity, but larger than
  // the largest screen size.
  var BIG_NUM = 10000000;
  var svgSize = Blockly.svgSize(this.workspace_.getParentSvg());
  var x = svgSize.width - this.width;

  // Assumes that the toolbox is on the SVG edge.  If this changes
  // (e.g. toolboxes in mutators) then this code will need to be more complex.
<<<<<<< HEAD
  if (this.toolboxPosition == Blockly.TOOLBOX_AT_LEFT) {
    return new goog.math.Rect(-BIG_NUM, -BIG_NUM, BIG_NUM + this.width, 2 * BIG_NUM);
  } else if (this.toolboxPosition == Blockly.TOOLBOX_AT_RIGHT) {
    return new goog.math.Rect(x, -BIG_NUM, BIG_NUM + this.width, 2 * BIG_NUM);
  } else if (this.toolboxPosition == Blockly.TOOLBOX_AT_TOP) {
      return new goog.math.Rect(-BIG_NUM, -BIG_NUM, 2 * BIG_NUM, BIG_NUM + this.height);
  } else { // Bottom
      return new goog.math.Rect(0, svgSize.height,  2 * BIG_NUM, BIG_NUM + this.height);
  }
=======
  var toolboxRect = this.HtmlDiv.getBoundingClientRect();
  if (this.workspace_.RTL) {
    var width = toolboxRect.left + toolboxRect.width + BIG_NUM;
    return new goog.math.Rect(toolboxRect.left, -BIG_NUM, width, BIG_NUM * 2);
  }
  // LTR
  var width = BIG_NUM + toolboxRect.width + toolboxRect.left;
  return new goog.math.Rect(-BIG_NUM, -BIG_NUM, width, BIG_NUM * 2);
>>>>>>> d404fa8c
};

// Extending Closure's Tree UI.

/**
 * Extention of a TreeControl object that uses a custom tree node.
 * @param {Blockly.Toolbox} toolbox The parent toolbox for this tree.
 * @param {Object} config The configuration for the tree. See
 *    goog.ui.tree.TreeControl.DefaultConfig.
 * @constructor
 * @extends {goog.ui.tree.TreeControl}
 */
Blockly.Toolbox.TreeControl = function(toolbox, config) {
  this.toolbox_ = toolbox;
  goog.ui.tree.TreeControl.call(this, goog.html.SafeHtml.EMPTY, config);
};
goog.inherits(Blockly.Toolbox.TreeControl, goog.ui.tree.TreeControl);

/**
 * Adds touch handling to TreeControl.
 * @override
 */
Blockly.Toolbox.TreeControl.prototype.enterDocument = function() {
  Blockly.Toolbox.TreeControl.superClass_.enterDocument.call(this);

  // Add touch handler.
  if (goog.events.BrowserFeature.TOUCH_ENABLED) {
    var el = this.getElement();
    Blockly.bindEvent_(el, goog.events.EventType.TOUCHSTART, this,
        this.handleTouchEvent_);
  }
};
/**
 * Handles touch events.
 * @param {!goog.events.BrowserEvent} e The browser event.
 * @private
 */
Blockly.Toolbox.TreeControl.prototype.handleTouchEvent_ = function(e) {
  e.preventDefault();
  var node = this.getNodeFromEvent_(e);
  if (node && e.type === goog.events.EventType.TOUCHSTART) {
    // Fire asynchronously since onMouseDown takes long enough that the browser
    // would fire the default mouse event before this method returns.
    setTimeout(function() {
      node.onMouseDown(e);  // Same behaviour for click and touch.
    }, 1);
  }
};

/**
 * Creates a new tree node using a custom tree node.
 * @param {string=} opt_html The HTML content of the node label.
 * @param {string} icon The path to the icon for this category.
 * @return {!goog.ui.tree.TreeNode} The new item.
 * @override
 */
Blockly.Toolbox.TreeControl.prototype.createNode = function(opt_html, icon) {
   var icon_html = '<img src=\"' + icon + '\" alt=\"' + opt_html + '\" align=top>';
   var safe_opt_html = opt_html ?
       goog.html.SafeHtml.htmlEscape(opt_html) : goog.html.SafeHtml.EMPTY;
   var label_html = icon ? icon_html + ' ' + opt_html : safe_opt_html;
   return new Blockly.Toolbox.TreeNode(this.toolbox_, label_html,
      this.getConfig(), this.getDomHelper());
};

/**
 * Display/hide the flyout when an item is selected.
 * @param {goog.ui.tree.BaseNode} node The item to select.
 * @override
 */
Blockly.Toolbox.TreeControl.prototype.setSelectedItem = function(node) {
  Blockly.removeAllRanges();
  var toolbox = this.toolbox_;
  if (node == this.selectedItem_ || node == toolbox.tree_) {
    return;
  }
  if (toolbox.lastCategory_) {
    toolbox.lastCategory_.getRowElement().style.backgroundColor = '';
  }
  if (node) {
    var hexColour = node.hexColour || '#57e';
    node.getRowElement().style.backgroundColor = hexColour;
    // Add colours to child nodes which may have been collapsed and thus
    // not rendered.
    toolbox.addColour_(node);
  }
  goog.ui.tree.TreeControl.prototype.setSelectedItem.call(this, node);
  if (node && node.blocks && node.blocks.length) {
    toolbox.flyout_.show(node.blocks);
    // Scroll the flyout to the start if the category has changed.
    if (toolbox.lastCategory_ != node) {
      toolbox.flyout_.scrollToStart();
    }
  } else {
    // Hide the flyout.
    toolbox.flyout_.hide();
  }
  if (node) {
    toolbox.lastCategory_ = node;
  }
};

/**
 * A single node in the tree, customized for Blockly's UI.
 * @param {Blockly.Toolbox} toolbox The parent toolbox for this tree.
 * @param {!goog.html.SafeHtml} html The HTML content of the node label.
 * @param {Object=} opt_config The configuration for the tree. See
 *    goog.ui.tree.TreeControl.DefaultConfig. If not specified, a default config
 *    will be used.
 * @param {goog.dom.DomHelper=} opt_domHelper Optional DOM helper.
 * @constructor
 * @extends {goog.ui.tree.TreeNode}
 */
Blockly.Toolbox.TreeNode = function(toolbox, html, opt_config, opt_domHelper) {
  goog.ui.tree.TreeNode.call(this, html, opt_config, opt_domHelper);
  if (toolbox) {
    var resize = function() {
      Blockly.fireUiEvent(window, 'resize');
    };
    // Fire a resize event since the toolbox may have changed width.
    goog.events.listen(toolbox.tree_,
        goog.ui.tree.BaseNode.EventType.EXPAND, resize);
    goog.events.listen(toolbox.tree_,
        goog.ui.tree.BaseNode.EventType.COLLAPSE, resize);

    this.toolbox_ = toolbox;
  }
};
goog.inherits(Blockly.Toolbox.TreeNode, goog.ui.tree.TreeNode);

/**
 * Supress population of the +/- icon.
 * @return {!goog.html.SafeHtml} The source for the icon.
 * @override
 */
Blockly.Toolbox.TreeNode.prototype.getExpandIconSafeHtml = function() {
  return goog.html.SafeHtml.create('span');
};

/**
 * Expand or collapse the node on mouse click.
 * @param {!goog.events.BrowserEvent} e The browser event.
 * @override
 */
Blockly.Toolbox.TreeNode.prototype.onMouseDown = function(e) {
  // Expand icon.
  if (this.hasChildren() && this.isUserCollapsible_) {
    this.toggle();
    this.select();
  } else if (this.isSelected()) {
    this.getTree().setSelectedItem(null);
  } else {
    this.select();
  }
  this.updateRow();
};

/**
 * Supress the inherited double-click behaviour.
 * @param {!goog.events.BrowserEvent} e The browser event.
 * @override
 * @private
 */
Blockly.Toolbox.TreeNode.prototype.onDoubleClick_ = function(e) {
  // NOP.
};

/**
 * A blank separator node in the tree.
 * @constructor
 * @extends {Blockly.Toolbox.TreeNode}
 */
Blockly.Toolbox.TreeSeparator = function() {
  Blockly.Toolbox.TreeNode.call(this, null, '',
      Blockly.Toolbox.TreeSeparator.CONFIG_);
};
goog.inherits(Blockly.Toolbox.TreeSeparator, Blockly.Toolbox.TreeNode);

/**
 * Configuration constants for tree separator.
 * @type {Object.<string,*>}
 * @const
 * @private
 */
Blockly.Toolbox.TreeSeparator.CONFIG_ = {
  cssTreeRow: 'blocklyTreeSeparator'
};<|MERGE_RESOLUTION|>--- conflicted
+++ resolved
@@ -254,12 +254,8 @@
   rootOut.removeChildren();  // Delete any existing content.
   rootOut.blocks = [];
   var hasColours = false;
-<<<<<<< HEAD
   function syncTrees(treeIn, treeOut, iconic, pathToMedia) {
-=======
-  function syncTrees(treeIn, treeOut) {
     var lastElement = null;
->>>>>>> d404fa8c
     for (var i = 0, childIn; childIn = treeIn.childNodes[i]; i++) {
       if (!childIn.tagName) {
         // Skip over text.
@@ -308,17 +304,15 @@
           lastElement = childIn;
           break;
         case 'SEP':
-<<<<<<< HEAD
-          if (that.horizontalLayout_) {
-            treeOut.add(new Blockly.Toolbox.TreeSeparator());
-          } else {
-            treeOut.addChildAt(new Blockly.Toolbox.TreeSeparator(), 0);
-=======
           if (lastElement) {
             if (lastElement.tagName.toUpperCase() == 'CATEGORY') {
               // Separator between two categories.
               // <sep></sep>
-              treeOut.add(new Blockly.Toolbox.TreeSeparator());
+              if (that.horizontalLayout_) {
+                treeOut.add(new Blockly.Toolbox.TreeSeparator());
+              } else {
+                treeOut.addChildAt(new Blockly.Toolbox.TreeSeparator(), 0);
+              }
             } else {
               // Change the gap between two blocks.
               // <sep gap="36"></sep>
@@ -332,7 +326,6 @@
                 lastElement.setAttribute('gap', gap);
               }
             }
->>>>>>> d404fa8c
           }
           break;
         case 'BLOCK':
@@ -402,7 +395,6 @@
 
   // Assumes that the toolbox is on the SVG edge.  If this changes
   // (e.g. toolboxes in mutators) then this code will need to be more complex.
-<<<<<<< HEAD
   if (this.toolboxPosition == Blockly.TOOLBOX_AT_LEFT) {
     return new goog.math.Rect(-BIG_NUM, -BIG_NUM, BIG_NUM + this.width, 2 * BIG_NUM);
   } else if (this.toolboxPosition == Blockly.TOOLBOX_AT_RIGHT) {
@@ -412,16 +404,6 @@
   } else { // Bottom
       return new goog.math.Rect(0, svgSize.height,  2 * BIG_NUM, BIG_NUM + this.height);
   }
-=======
-  var toolboxRect = this.HtmlDiv.getBoundingClientRect();
-  if (this.workspace_.RTL) {
-    var width = toolboxRect.left + toolboxRect.width + BIG_NUM;
-    return new goog.math.Rect(toolboxRect.left, -BIG_NUM, width, BIG_NUM * 2);
-  }
-  // LTR
-  var width = BIG_NUM + toolboxRect.width + toolboxRect.left;
-  return new goog.math.Rect(-BIG_NUM, -BIG_NUM, width, BIG_NUM * 2);
->>>>>>> d404fa8c
 };
 
 // Extending Closure's Tree UI.
