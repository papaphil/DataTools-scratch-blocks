--- conflicted
+++ resolved
@@ -492,17 +492,12 @@
     var bottomEdge = topEdge + blockBox.height;
   }
   var absoluteLeft = 0;
-<<<<<<< HEAD
-  if (this.toolbox_ && this.toolbox_.toolboxPosition == Blockly.TOOLBOX_AT_LEFT) {
-    absoluteLeft = this.toolbox_.width;
-=======
   if (this.toolbox_ && this.toolboxPosition == Blockly.TOOLBOX_AT_LEFT) {
     absoluteLeft = this.toolbox_.getWidth();
   }
   var absoluteTop = 0;
   if (this.toolbox_ && this.toolboxPosition == Blockly.TOOLBOX_AT_TOP) {
     absoluteTop = this.toolbox_.getHeight();
->>>>>>> 29e10e09
   }
 
   var metrics = {
