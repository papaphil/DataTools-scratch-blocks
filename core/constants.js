--- conflicted
+++ resolved
@@ -328,7 +328,6 @@
 Blockly.DELETE_VARIABLE_ID = 'DELETE_VARIABLE_ID';
 
 /**
-<<<<<<< HEAD
  * String for use in the dropdown created in field_variable,
  * specifically for broadcast messages.
  * This string indicates that this option in the dropdown is 'New message...'
@@ -336,7 +335,8 @@
  * @const {string}
  */
 Blockly.NEW_BROADCAST_MESSAGE_ID = 'NEW_BROADCAST_MESSAGE_ID';
-=======
+
+/**
  * The type of all procedure definition blocks.
  * @const {string}
  */
@@ -352,5 +352,4 @@
  * The type of all procedure call blocks.
  * @const {string}
  */
-Blockly.PROCEDURES_CALL_BLOCK_TYPE = 'procedures_call';
->>>>>>> f9cd4fa8
+Blockly.PROCEDURES_CALL_BLOCK_TYPE = 'procedures_call';